package no.ssb.lds.core.persistence.neo4j;

import com.fasterxml.jackson.databind.JsonNode;
import io.reactivex.Completable;
import io.reactivex.Flowable;
import io.reactivex.Maybe;
import io.reactivex.Single;
import no.ssb.lds.api.json.JsonNavigationPath;
import no.ssb.lds.api.persistence.DocumentKey;
import no.ssb.lds.api.persistence.PersistenceDeletePolicy;
import no.ssb.lds.api.persistence.PersistenceException;
import no.ssb.lds.api.persistence.Transaction;
import no.ssb.lds.api.persistence.flattened.FlattenedDocument;
import no.ssb.lds.api.persistence.flattened.FlattenedDocumentLeafNode;
import no.ssb.lds.api.persistence.json.FlattenedDocumentToJson;
import no.ssb.lds.api.persistence.json.JsonDocument;
import no.ssb.lds.api.persistence.reactivex.Range;
import no.ssb.lds.api.persistence.reactivex.RxJsonPersistence;
import no.ssb.lds.api.persistence.streaming.FragmentType;
import no.ssb.lds.api.specification.Specification;
import org.neo4j.driver.v1.Record;
import org.neo4j.driver.v1.Value;
import org.neo4j.driver.v1.types.Node;
import org.neo4j.driver.v1.types.Relationship;

import java.time.ZonedDateTime;
import java.util.ArrayList;
import java.util.Collections;
import java.util.LinkedHashMap;
import java.util.List;
import java.util.Map;
import java.util.TreeMap;

import static no.ssb.lds.core.persistence.neo4j.Neo4jCreationalPatternFactory.hashOf;

public class Neo4jPersistence implements RxJsonPersistence {

    private final Neo4jTransactionFactory transactionFactory;
    private final Neo4jCreationalPatternFactory creationalPatternFactory;

    public Neo4jPersistence(Neo4jTransactionFactory transactionFactory) {
        this.transactionFactory = transactionFactory;
        this.creationalPatternFactory = new Neo4jCreationalPatternFactory();
    }

    private static JsonDocument createJsonDocument(Map<String, FlattenedDocumentLeafNode> leafNodesByPath,
                                                   DocumentKey documentKey, boolean deleted) {
        FlattenedDocument flattenedDocument = new FlattenedDocument(documentKey, leafNodesByPath, deleted);
        JsonNode jsonObject = new FlattenedDocumentToJson(flattenedDocument).toJsonNode();
        return new JsonDocument(documentKey, jsonObject);
    }

    /**
     * Compute path from Record.
     */
    static String getPathFromRecord(Record record) {
        Node rootNode = record.get("m").asNode();
        if (rootNode.containsKey("deleted") && rootNode.get("deleted").asBoolean(false)) {
            // Empty path if deleted.
            return "$";
        } else {
            List<Relationship> embeds = record.get("l").asList(Value::asRelationship);
            return computePath(embeds);
        }
    }

    /**
     * Convert the {@link Record} to {@link FlattenedDocumentLeafNode}.
     * <p>
     * Documents marked as deleted will be returned as empty.
     * TODO: I think this is different in other implementations.
     */
    static FlattenedDocumentLeafNode getLeafFromRecord(Record record, DocumentKey documentKey) {

        Node rootNode = record.get("m").asNode();
        if (rootNode.containsKey("deleted") && rootNode.get("deleted").asBoolean(false)) {
            return new FlattenedDocumentLeafNode(documentKey, null, FragmentType.DELETED, null, Integer.MAX_VALUE);
        }

        String pathWithIndices = getPathFromRecord(record);

        Value value = record.get("e");
        if (value.isNull()) {
            return new FlattenedDocumentLeafNode(documentKey, pathWithIndices, FragmentType.NULL, null, Integer.MAX_VALUE);
        }

        Node valueNode = value.asNode();
        if (valueNode.containsKey("id")) {
            // ref-target node
            String linkTargetEntity = valueNode.labels().iterator().next();
            String id = valueNode.get("id").asString();
            String link = "/" + linkTargetEntity + "/" + id;
            return new FlattenedDocumentLeafNode(documentKey, pathWithIndices, FragmentType.STRING, link, Integer.MAX_VALUE);
        } else {
            Value typeValue = valueNode.get("type");
            String type = typeValue.asString();
            Value valueValue = valueNode.get("value");
            if ("string".equals(type)) {
                String stringValue = valueValue.asString();
                return new FlattenedDocumentLeafNode(documentKey, pathWithIndices, FragmentType.STRING, stringValue, Integer.MAX_VALUE);
            } else if ("number".equals(type)) {
                String stringValue = String.valueOf(valueValue.asNumber());
                return new FlattenedDocumentLeafNode(documentKey, pathWithIndices, FragmentType.NUMERIC, stringValue, Integer.MAX_VALUE);
            } else if ("boolean".equals(type)) {
                String stringValue = String.valueOf(valueValue.asBoolean());
                return new FlattenedDocumentLeafNode(documentKey, pathWithIndices, FragmentType.BOOLEAN, stringValue, Integer.MAX_VALUE);
            } else if ("map".equals(type)) {
                return new FlattenedDocumentLeafNode(documentKey, pathWithIndices, FragmentType.EMPTY_OBJECT, null, Integer.MAX_VALUE);
            } else if ("array".equals(type)) {
                return new FlattenedDocumentLeafNode(documentKey, pathWithIndices, FragmentType.EMPTY_ARRAY, null, Integer.MAX_VALUE);
            } else {
                throw new IllegalStateException("type not supported: " + typeValue.asString());
            }
        }
    }

    /**
     * Create a {@link DocumentKey} from a record.
     */
    static DocumentKey getKeyFromRecord(Record record, String namespace, String entityName) {
        String docId = record.get("r").get("id").asString();
        ZonedDateTime version = record.get("v").get("from").asZonedDateTime();
        return new DocumentKey(namespace, entityName, docId, version);
    }

    /**
     * Convert {@link Record}s stream {@link JsonDocument} stream.
     */
    static Flowable<JsonDocument> toDocuments(Flowable<Record> records, String nameSpace, String entityName) {
        return records.groupBy(record -> {
            // Group by id and version.
            return getKeyFromRecord(record, nameSpace, entityName);
        }).concatMapEager(recordById -> {
            // For each group create a
            DocumentKey key = recordById.getKey();
            return recordById.toMap(record -> {
                // Compute path.
                return getPathFromRecord(record);
            }, record -> getLeafFromRecord(record, key)).map(values -> {
                // Un-flatten. Note that we always mark the node as not deleted since the
                // neo4j data model does not contain any deleted nodes. Not sure if that
                // TODO: Check that this does not break the contract.
                return createJsonDocument(new TreeMap<>(values), key, false);
            }).toFlowable();
        });
    }

    static String computePath(List<Relationship> embeds) {
        StringBuilder completePath = new StringBuilder("$");
        for (Relationship embedRel : embeds) {
            String pathElement = embedRel.get("path").asString();
            if ("[]".equals(pathElement)) {
                int index = embedRel.get("index").asNumber().intValue();
                completePath.append("[").append(index).append("]");
            } else {
                completePath.append(".").append(pathElement);
            }
        }
        return completePath.toString();
    }

    @Override
    public Transaction createTransaction(boolean readOnly) throws PersistenceException {
        return transactionFactory.createTransaction(readOnly);
    }

    @Override
    public Completable createOrOverwrite(Transaction transaction, Flowable<JsonDocument> documentFlowable, Specification specification) {
        Neo4jTransaction tx = (Neo4jTransaction) transaction;

        Map<String, List<JsonDocument>> documentsByEntity = new LinkedHashMap<>();
        List<JsonDocument> documents = documentFlowable.toList().blockingGet();
        for (JsonDocument document : documents) {
            documentsByEntity.computeIfAbsent(document.key().entity(), e -> new ArrayList<>()).add(document);
        }
        List<Completable> completables = new ArrayList<>();
        for (Map.Entry<String, List<JsonDocument>> entry : documentsByEntity.entrySet()) {
            String entity = entry.getKey();
            List<JsonDocument> documentForEntityList = entry.getValue();
            Neo4jQueryAndParams qp = creationalPatternFactory.creationalQueryAndParams(specification, entity, documentForEntityList);
            completables.add(tx.executeCypherAsync(qp.query, qp.params).ignoreElements());
        }
        return Completable.merge(completables);
    }

    @Override
    public Flowable<JsonDocument> findDocument(Transaction tx, ZonedDateTime snapshot, String namespace, String entityName, JsonNavigationPath path, String value, Range<String> range) {
        Neo4jTransaction neoTx = (Neo4jTransaction) tx;
        StringBuilder cypher = new StringBuilder();
        Map<String, Object> params = new LinkedHashMap<>();
        params.put("snapshot", snapshot);
        params.put("limit", Integer.MAX_VALUE);
        params.put("path", path.serialize());
        // TODO refactor API.
        Object objectValue = value;
        if (objectValue instanceof String) {
            String str = (String) objectValue;
            // TODO: Make configurable.
            if (str.length() > 40) {
                params.put("value", hashOf(str));
            } else {
                params.put("value", str);
            }
        } else if (objectValue instanceof Boolean) {
            params.put("value", objectValue);
        } else if (objectValue instanceof Integer) {
            params.put("value", objectValue);
        } else if (objectValue instanceof Long) {
            params.put("value", objectValue);
        } else if (objectValue instanceof Float) {
            params.put("value", objectValue);
        } else if (objectValue instanceof Double) {
            params.put("value", objectValue);
        } else {
            throw new UnsupportedOperationException("Value type not supported: " + value.getClass().getName());
        }
        cypher.append("MATCH (e :").append(entityName).append("_E {path: $path, hashOrValue: $value})<-[:EMBED*]-(m)<-[v:VERSION]-(r) ");
        cypher.append("WHERE v.from <= $snapshot AND $snapshot < v.to WITH r, v, m ORDER BY r.id LIMIT $limit\n");
        cypher.append("OPTIONAL MATCH p=(m)-[:EMBED|REF*]->(e) RETURN r, v, m, relationships(p) AS l, e");
        return toDocuments(neoTx.executeCypherAsync(cypher.toString(), params), namespace, entityName);
    }

    @Override
    public Maybe<JsonDocument> readDocument(Transaction tx, ZonedDateTime snapshot, String ns, String entityName, String id) {
        Neo4jTransaction neoTx = (Neo4jTransaction) tx;

        StringBuilder cypher = new StringBuilder();
        Map<String, Object> params = new LinkedHashMap<>();
        params.put("rid", id);
        params.put("snapshot", snapshot);
        cypher.append("MATCH (r :").append(entityName).append(" {id: $rid})-[v:VERSION]->(m) WHERE v.from <= $snapshot AND $snapshot < v.to ");
        cypher.append("WITH r, v, m OPTIONAL MATCH p=(m)-[:EMBED|REF*]->(e) RETURN r, v, m, relationships(p) AS l, e");

        Flowable<Record> records = neoTx.executeCypherAsync(cypher.toString(), params);
        return toDocuments(records, ns, entityName).firstElement();
    }

    @Override
    public Flowable<JsonDocument> readDocuments(Transaction tx, ZonedDateTime snapshot, String ns, String entityName, Range<String> range) {

        Map<String, Object> params = new LinkedHashMap<>();

        List<String> conditions = new ArrayList<>();
        conditions.add("TRUE");

        if (range.hasAfter()) {
            conditions.add("r.id > $idAfter");
            params.put("idAfter", range.getAfter());
        }
        if (range.hasBefore()) {
            conditions.add("r.id < $idBefore");
            params.put("idBefore", range.getBefore());
        }

        // Swap the order so that we only use limit.
        String orderBy = " ORDER BY r.id " + (range.isBackward() ? "DESC " : "");
        String limit = "";
        if (range.isLimited()) {
            limit = " LIMIT $limit ";
            params.put("limit", range.getLimit());
        }

        params.put("snapshot", snapshot);

        Neo4jTransaction neoTx = (Neo4jTransaction) tx;
        StringBuilder cypher = new StringBuilder();

        cypher.append("MATCH (r :").append(entityName).append(") WHERE ").append(String.join(" AND ", conditions)).append(" WITH r ").append(orderBy).append("\n");
        cypher.append("MATCH (r)-[v:VERSION]->(m) WHERE v.from <= $snapshot AND $snapshot < v.to").append(" ");
        cypher.append("WITH r, v, m ").append(limit);
        cypher.append("OPTIONAL MATCH p=(m)-[:EMBED|REF*]->(e) RETURN r, v, m, relationships(p) AS l, e");

        Flowable<Record> records = neoTx.executeCypherAsync(cypher.toString(), params);
        return toDocuments(records, ns, entityName);
    }

    @Override
    public Flowable<JsonDocument> readDocumentVersions(Transaction tx, String ns, String entityName, String id, Range<ZonedDateTime> range) {
        Neo4jTransaction neoTx = (Neo4jTransaction) tx;
        StringBuilder cypher = new StringBuilder();
        Map<String, Object> params = new LinkedHashMap<>();
        params.put("rid", id);

        // Construct where clauses based on the range.
        // First find the first one between ]after:before[
        // Then filter the results such as ]after:from:before[


        List<String> conditions = new ArrayList<>();
        if (range.hasAfter()) {
            params.put("snapshotFrom", range.getAfter());
            conditions.add("$snapshotFrom < v.from");
        }

        if (range.hasBefore()) {
            params.put("snapshotTo", range.getBefore());
            conditions.add("v.from < $snapshotTo");
        }

        String where = conditions.isEmpty() ? " " : " WHERE " + String.join(" AND ", conditions);

        // Swap the order so that we only use limit.
        String orderBy = range.isBackward() ? " ORDER BY r.id, v.from DESC" : " ORDER BY r.id, v.from";
        String limit = "";
        if (range.isLimited()) {
            limit = " LIMIT $limit";
            // Obs, since we are getting the r node, we need to bump limit by one.
            params.put("limit", range.getLimit());
        }

        cypher.append("MATCH (r :").append(entityName).append(" {id: $rid})-[v:VERSION]->(m) \n");
        cypher.append("WITH r, v, m ").append(orderBy).append(where).append("\n");
        cypher.append("WITH r, v, m ").append(limit).append(" OPTIONAL MATCH p=(m)-[:EMBED|REF*]->(e) RETURN r, v, m, relationships(p) AS l, e");

        Flowable<Record> records = neoTx.executeCypherAsync(cypher.toString(), params);
        return toDocuments(records, ns, entityName);
    }

    @Override
    public Flowable<JsonDocument> readTargetDocuments(Transaction tx, ZonedDateTime snapshot, String ns,
                                                      String entityName, String id, JsonNavigationPath jsonNavigationPath,
                                                      String targetEntityName, Range<String> range) {
        Neo4jTransaction neoTx = (Neo4jTransaction) tx;
        try {
            Map<String, Object> parameters = new LinkedHashMap<>();

            parameters.put("snapshot", snapshot);
            parameters.put("path", jsonNavigationPath.popBack().serialize());
            parameters.put("lastPathElement", jsonNavigationPath.back());
            parameters.put("id", id);

            String orderBy = "ORDER BY r.id" + (range.isBackward() ? " DESC\n" : "\n");

            String limit = "";
            if (range.isLimited()) {
                limit = "LIMIT $limit\n";
                parameters.put("limit", range.getLimit());
            }

            String afterCondition = "";
            if (range.hasAfter()) {
                afterCondition = "AND $after < r.id\n";
                parameters.put("after", range.getAfter());
            }
            String beforeCondition = "";
            if (range.hasBefore()) {
                beforeCondition = "AND r.id < $before\n";
                parameters.put("before", range.getBefore());
            }
            String query = (
                    "MATCH   (elem:%{entityName} {id: $id})-[version:VERSION]->\n" +
                            "(root:%{entityName}_E)-[:EMBED*]->\n" +
                            "(edge:%{entityName}_E {path:$path})-[:REF {path: $lastPathElement}]->\n" +
                            "(r:" + targetEntityName + ")\n" +
                            "WHERE  version.from <= $snapshot AND $snapshot < version.to \n" +
                            afterCondition +
                            beforeCondition +
                            "WITH r\n" +
                            orderBy +
                            limit +
                            "MATCH (r)-[v:VERSION]->(m) WHERE v.from <= $snapshot AND $snapshot < v.to " +
                            "WITH r, v, m OPTIONAL MATCH p=(m)-[:EMBED|REF*]->(e) RETURN r, v, m, relationships(p) AS l, e"
            ).replace("%{entityName}", entityName);

            return toDocuments(neoTx.executeCypherAsync(query, parameters), ns, targetEntityName);
        } catch (Exception ex) {
            return Flowable.error(ex);
        }
    }

    @Override
    public Flowable<JsonDocument> readSourceDocuments(Transaction tx, ZonedDateTime snapshot, String ns,
<<<<<<< HEAD
                                                      String targetEntityName, String targetId, JsonNavigationPath relationPath,
                                                      String sourceEntityName, Range<String> range) {
=======
                                                      String targetEntityName, String targetId,
                                                      JsonNavigationPath relationPath, String sourceEntityName,
                                                      Range<String> range) {
>>>>>>> 740f0fa9
        Neo4jTransaction neoTx = (Neo4jTransaction) tx;
        try {
            Map<String, Object> parameters = new LinkedHashMap<>();

            parameters.put("snapshot", snapshot);
            parameters.put("path", relationPath.popBack().serialize());
            parameters.put("lastPathElement", relationPath.back());
            parameters.put("id", targetId);

            String orderBy = "ORDER BY r.id" + (range.isBackward() ? " DESC\n" : "\n");

            String limit = "";
            if (range.isLimited()) {
                limit = "LIMIT $limit\n";
                parameters.put("limit", range.getLimit());
            }

            String afterCondition = "";
            if (range.hasAfter()) {
                afterCondition = "AND $after < source.id\n";
                parameters.put("after", range.getAfter());
            }
            String beforeCondition = "";
            if (range.hasBefore()) {
                beforeCondition = "AND source.id < $before\n";
                parameters.put("before", range.getBefore());
            }
            String query = (
                    "MATCH (edge:%{sourceEntityName}_E {path:$path})-[REF {path: $lastPathElement}]->(target:%{targetEntityName} {id: $id}),\n" +
                            "      (root:%{sourceEntityName}_E)-[*0..]->(edge:%{sourceEntityName}_E),\n" +
                            "      (source:%{sourceEntityName})-[version:VERSION]->(root)\n" +
                            "WHERE  version.from <= $snapshot AND $snapshot < version.to \n" +
                            afterCondition +
                            beforeCondition +
                            "WITH source as r\n" +
                            orderBy +
                            limit +
                            "MATCH (r)-[v:VERSION]->(m) WHERE v.from <= $snapshot AND $snapshot < v.to \n" +
                            "WITH r, v, m OPTIONAL MATCH p=(m)-[:EMBED|REF*]->(e) RETURN r, v, m, relationships(p) AS l, e\n"
            ).replace("%{sourceEntityName}", sourceEntityName).replace("%{targetEntityName}", targetEntityName);

            return toDocuments(neoTx.executeCypherAsync(query, parameters), ns, sourceEntityName);
        } catch (Exception ex) {
            return Flowable.error(ex);
        }
    }

    @Override
    public Completable deleteDocument(Transaction tx, String ns, String entityName, String id, ZonedDateTime version, PersistenceDeletePolicy policy) {
        Neo4jTransaction neoTx = (Neo4jTransaction) tx;
        StringBuilder cypher = new StringBuilder();
        cypher.append("MATCH (r:").append(entityName).append(" {id: $rid})-[:VERSION {from:$version}]->(m) OPTIONAL MATCH (m)-[:EMBED*]->(e) DETACH DELETE m, e ");
        cypher.append("WITH r MATCH (r) WHERE NOT (r)--() DELETE r");
        return neoTx.executeCypherAsync(cypher.toString(), Map.of("rid", id, "version", version)).ignoreElements();
    }

    @Override
    public Completable deleteAllDocumentVersions(Transaction tx, String ns, String entity, String id, PersistenceDeletePolicy policy) {
        Neo4jTransaction neoTx = (Neo4jTransaction) tx;
        StringBuilder cypher = new StringBuilder();
        cypher.append("MATCH (r:").append(entity).append(" {id: $rid}) OPTIONAL MATCH (r)-[:VERSION]->(m) OPTIONAL MATCH (m)-[:EMBED*]->(e) DETACH DELETE m, e ");
        cypher.append("WITH r MATCH (r) WHERE NOT (r)<--() DELETE r");
        return neoTx.executeCypherAsync(cypher.toString(), Map.of("rid", id)).ignoreElements();
    }

    @Override
    public Completable deleteAllEntities(Transaction tx, String namespace, String entity, Specification specification) {
        Neo4jTransaction neoTx = (Neo4jTransaction) tx;
        StringBuilder cypher = new StringBuilder();
        cypher.append("MATCH (r:").append(entity).append(") OPTIONAL MATCH (r)-[:VERSION]->(m) OPTIONAL MATCH (m)-[:EMBED*]->(e) DETACH DELETE m, e ");
        cypher.append("WITH 1 AS a MATCH (r:").append(entity).append(") WHERE NOT (r)<--() DELETE r");
        return neoTx.executeCypherAsync(cypher.toString(), Collections.emptyMap()).ignoreElements();
    }

    @Override
    public Completable markDocumentDeleted(Transaction transaction, String ns, String entityName, String id, ZonedDateTime version, PersistenceDeletePolicy policy) {
        Neo4jTransaction tx = (Neo4jTransaction) transaction;
        StringBuilder cypher = new StringBuilder();
        cypher.append("MERGE (r:").append(entityName).append(" {id: $rid}) WITH r\n");
        cypher.append("OPTIONAL MATCH (r:").append(entityName).append(")-[v:VERSION]->() WHERE v.from <= $version AND $version < v.to WITH r, v AS prevVersion\n");
        cypher.append("OPTIONAL MATCH (r:").append(entityName).append(")-[v:VERSION]->() WHERE v.from > $version WITH r, prevVersion, v AS nextVersion ORDER BY v.from LIMIT 1\n");
        cypher.append("MERGE (r)-[v:VERSION {from: $version, to: coalesce(prevVersion.to, nextVersion.from, datetime('9999-01-01T00:00:00.0Z[Etc/UTC]'))}]->(m:").append(entityName).append("_E {type:'map', path:'$'})\n");
        cypher.append("SET prevVersion.to = $version, m.deleted = true\n");
        cypher.append("WITH m OPTIONAL MATCH (m)-[:EMBED*]->(e) DETACH DELETE e");

        return tx.executeCypherAsync(cypher.toString(), Map.of("rid", id, "version", version)).ignoreElements();
    }

    @Override
    public Single<Boolean> hasPrevious(Transaction tx, ZonedDateTime snapshot, String ns, String entityName, String id) {
        return readDocuments(tx, snapshot, ns, entityName, Range.lastBefore(1, id)).isEmpty().map(wasEmpty -> !wasEmpty);
    }

    @Override
    public Single<Boolean> hasNext(Transaction tx, ZonedDateTime snapshot, String ns, String entityName, String id) {
        return readDocuments(tx, snapshot, ns, entityName, Range.firstAfter(1, id)).isEmpty().map(wasEmpty -> !wasEmpty);
    }

    @Override
    public void close() throws PersistenceException {
        transactionFactory.close();
    }
}<|MERGE_RESOLUTION|>--- conflicted
+++ resolved
@@ -370,14 +370,9 @@
 
     @Override
     public Flowable<JsonDocument> readSourceDocuments(Transaction tx, ZonedDateTime snapshot, String ns,
-<<<<<<< HEAD
-                                                      String targetEntityName, String targetId, JsonNavigationPath relationPath,
-                                                      String sourceEntityName, Range<String> range) {
-=======
                                                       String targetEntityName, String targetId,
                                                       JsonNavigationPath relationPath, String sourceEntityName,
                                                       Range<String> range) {
->>>>>>> 740f0fa9
         Neo4jTransaction neoTx = (Neo4jTransaction) tx;
         try {
             Map<String, Object> parameters = new LinkedHashMap<>();
